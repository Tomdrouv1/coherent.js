--- conflicted
+++ resolved
@@ -473,10 +473,9 @@
     resolution: {integrity: sha512-/yCrWGCoA1SVKOks25EGadP9Pnj0oAIHGpl2wH2M2Y46dPM2ueb8wyCVOD7O3WCTkaJ0IkKvzhl1JY7+uCT2Dw==}
     engines: {node: '>=v18'}
 
-<<<<<<< HEAD
   '@emnapi/runtime@1.5.0':
     resolution: {integrity: sha512-97/BJ3iXHww3djw6hYIfErCZFee7qCtrneuLa20UXFCOTCfBM2cvQHjWJ2EG0s0MtdNwInarqCTz35i4wWXHsQ==}
-=======
+    
   '@csstools/color-helpers@5.1.0':
     resolution: {integrity: sha512-S11EXWJyy0Mz5SYvRmY8nJYTFFd1LCNV+7cXyAgQtOOuzb4EsgfqDufL+9esx72/eLhsRdGZwaldu/h+E4t4BA==}
     engines: {node: '>=18'}
@@ -504,10 +503,6 @@
   '@csstools/css-tokenizer@3.0.4':
     resolution: {integrity: sha512-Vd/9EVDiu6PPJt9yAh6roZP6El1xHrdvIVGjyBsHR0RYwNHgL7FJPyIIW4fANJNG6FtyZfvlRPpFI4ZM/lubvw==}
     engines: {node: '>=18'}
-
-  '@emnapi/runtime@1.4.5':
-    resolution: {integrity: sha512-++LApOtY0pEEz1zrd9vy1/zXVaVJJ/EbAF3u0fXIzPJEDtnITsBGbbK0EkM72amhl/R5b+5xx0Y/QhcVOpuulg==}
->>>>>>> 6fa91332
 
   '@esbuild/aix-ppc64@0.21.5':
     resolution: {integrity: sha512-1SDgH6ZSPTlggy1yI6+Dbkiz8xzpHJEVAlF/AM1tHPLsf5STom9rwtjE4hKAF20FfXXNTFqEYXyJNWh1GiZedQ==}
@@ -4639,9 +4634,6 @@
       '@types/conventional-commits-parser': 5.0.1
       chalk: 5.6.0
 
-<<<<<<< HEAD
-  '@emnapi/runtime@1.5.0':
-=======
   '@csstools/color-helpers@5.1.0': {}
 
   '@csstools/css-calc@2.1.4(@csstools/css-parser-algorithms@3.0.5(@csstools/css-tokenizer@3.0.4))(@csstools/css-tokenizer@3.0.4)':
@@ -4662,8 +4654,7 @@
 
   '@csstools/css-tokenizer@3.0.4': {}
 
-  '@emnapi/runtime@1.4.5':
->>>>>>> 6fa91332
+  '@emnapi/runtime@1.5.0':
     dependencies:
       tslib: 2.8.1
     optional: true
